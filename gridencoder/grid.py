--- conflicted
+++ resolved
@@ -131,16 +131,12 @@
         # parameters
         self.embeddings = nn.Parameter(torch.empty(offset, F)) # datastructure to store the hashtables
 
-<<<<<<< HEAD
         self.reset_parameters()
         print('offsets', offsets)
         plt.plot(range(len(offsets)),offsets)
         plt.title('GridEncoder Offsets')
         plt.ylabel('Offset')
-        plt.savefig('gridencoder/plots')
-=======
-        self.reset_parameters() # initialize the embeddings
->>>>>>> 3b6ea02e
+        plt.savefig(f'gridencoder/plots/ge_{d}_{L}_{F}_{b}_{N_min}_{log2_hashmap_size}_{N_max}_{gridtype}')
     
     def reset_parameters(self):
         std = 1e-4
